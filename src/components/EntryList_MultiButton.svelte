--- conflicted
+++ resolved
@@ -109,11 +109,7 @@
 							class={`btn flex w-full justify-between gap-2 gradient-${buttonMap[type][1]} ${buttonMap[type][1]}-hover ${buttonMap[type][1]}-focus`}
 							on:click|preventDefault={() => handleOptionClick(type)}
 						>
-<<<<<<< HEAD
-							<iconify-icon icon={buttonMap[type][2]} width="24" />
-=======
 							<iconify-icon icon={buttonMap[type][2]} width="24" class=""></iconify-icon>
->>>>>>> 8b594da3
 							<p class="w-full">{buttonMap[type][0]}</p>
 						</button>
 					</li>
