--- conflicted
+++ resolved
@@ -2,11 +2,7 @@
 import crypto from 'crypto';
 
 // Import logger
-<<<<<<< HEAD
-import {logger} from '@src/utils/logger';
-=======
 import { logger } from '@src/utils/logger';
->>>>>>> 4f547780
 
 // Import types
 import type { authDBInterface } from './authDBInterface';
