--- conflicted
+++ resolved
@@ -1,9 +1,5 @@
 // System Logs
-<<<<<<< HEAD
-import {logger} from '@src/utils/logger';
-=======
 import { logger } from '@src/utils/logger';
->>>>>>> 4f547780
 
 import axios from 'axios';
 import { config, toFormData } from './utils';
