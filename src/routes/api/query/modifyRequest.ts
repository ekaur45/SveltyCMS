import widgets from '@src/components/widgets';
import { getFieldName } from '@src/utils/utils';
import type { User } from '@src/auth/types';
import type { CollectionModel } from '@src/routes/api/databases/dbInterface';

// Import logger
<<<<<<< HEAD
import {logger} from '@src/utils/logger';
=======
import { logger } from '@src/utils/logger';
>>>>>>> 4f547780

// Define Field type locally if not available in @src/collections/types
interface Field {
	widget: {
		Name: string;
	};
}

// Define the parameters for the function
interface ModifyRequestParams {
	data: any[];
	fields: Field[];
	collection: CollectionModel;
	user: User;
	type: string;
}

// Function to modify request data based on field widgets
export async function modifyRequest({ data, fields, collection, user, type }: ModifyRequestParams) {
	try {
		logger.debug(`Starting modifyRequest for type: ${type}, user: ${user._id}, collection: ${collection.modelName}`);
		logger.debug(`Initial data: ${JSON.stringify(data)}`);

		for (const field of fields) {
			const widget = widgets[field.widget.Name];
			const fieldName = getFieldName(field);

			logger.debug(`Processing field: ${fieldName}, widget: ${field.widget.Name}`);

			if ('modifyRequest' in widget) {
				// Widget can modify its own portion of entryList
				data = await Promise.all(
					data.map(async (entry: any) => {
						const dataAccessor = {
							get() {
								return entry[fieldName];
							},
							update(newData: any) {
								entry[fieldName] = newData;
							}
						};

						logger.debug(`Modifying entry with ID: ${entry._id}, field: ${fieldName}`);

						await widget.modifyRequest({
							collection,
							field,
							data: dataAccessor,
							user,
							type,
							id: entry._id,
							meta_data: entry.meta_data
						});

						logger.debug(`Modified entry: ${JSON.stringify(entry)}`);
						return entry;
					})
				);
			}
		}
		logger.debug(`Modified data: ${JSON.stringify(data)}`);
		return data; // Return the modified data
	} catch (error) {
		// Handle error by checking its type
		logger.error('Error in modifyRequest:', error as Error);
		const errorMessage = error instanceof Error ? error.message : 'Unknown error occurred';
		throw new Error(errorMessage);
	}
}<|MERGE_RESOLUTION|>--- conflicted
+++ resolved
@@ -4,11 +4,7 @@
 import type { CollectionModel } from '@src/routes/api/databases/dbInterface';
 
 // Import logger
-<<<<<<< HEAD
-import {logger} from '@src/utils/logger';
-=======
 import { logger } from '@src/utils/logger';
->>>>>>> 4f547780
 
 // Define Field type locally if not available in @src/collections/types
 interface Field {
