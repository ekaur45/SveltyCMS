--- conflicted
+++ resolved
@@ -4,11 +4,7 @@
 import { auth } from '@api/databases/db';
 
 // Import logger
-<<<<<<< HEAD
-import {logger} from '@src/utils/logger';
-=======
 import { logger } from '@src/utils/logger';
->>>>>>> 4f547780
 
 export const POST: RequestHandler = async ({ request }) => {
 	try {
