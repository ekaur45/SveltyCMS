--- conflicted
+++ resolved
@@ -6,11 +6,7 @@
 import { SESSION_COOKIE_NAME } from '@src/auth';
 
 // System Logs
-<<<<<<< HEAD
-import {logger} from '@src/utils/logger';
-=======
 import { logger } from '@src/utils/logger';
->>>>>>> 4f547780
 
 export const GET: RequestHandler = async ({ cookies }) => {
 	try {
