--- conflicted
+++ resolved
@@ -6,11 +6,7 @@
 import { backupConfigFiles } from './backup-utils';
 
 // System Logs
-<<<<<<< HEAD
-import {logger} from '@src/utils/logger';
-=======
 import { logger } from '@src/utils/logger';
->>>>>>> 4f547780
 
 const execAsync = promisify(exec);
 
@@ -22,11 +18,7 @@
 		const encryptedConfigData = {};
 		for (const key in configData) {
 			if (Object.prototype.hasOwnProperty.call(configData, key)) {
-<<<<<<< HEAD
-				encryptedConfigData[key] = "";//await argon2.hash(configData[key]);
-=======
 				encryptedConfigData[key] = ''; //await argon2.hash(configData[key]);
->>>>>>> 4f547780
 			}
 		}
 
