--- conflicted
+++ resolved
@@ -10,11 +10,7 @@
 import updatedPassword from '@components/emails/updatedPassword.svelte';
 
 // System Logs
-<<<<<<< HEAD
-import {logger} from '@src/utils/logger';
-=======
 import { logger } from '@src/utils/logger';
->>>>>>> 4f547780
 
 import nodemailer from 'nodemailer';
 
